{
	"extension": {
		"name": "Roo Code",
		"description": "Cały zespół programistów AI w Twoim edytorze."
	},
	"number_format": {
		"thousand_suffix": "k",
		"million_suffix": "m",
		"billion_suffix": "b"
	},
	"welcome": "Witaj, {{name}}! Masz {{count}} powiadomień.",
	"items": {
		"zero": "Brak elementów",
		"one": "Jeden element",
		"other": "{{count}} elementów"
	},
	"confirmation": {
		"reset_state": "Czy na pewno chcesz zresetować wszystkie stany i tajne magazyny w rozszerzeniu? Tej operacji nie można cofnąć.",
		"delete_config_profile": "Czy na pewno chcesz usunąć ten profil konfiguracyjny?",
		"delete_custom_mode": "Czy na pewno chcesz usunąć ten niestandardowy tryb?",
		"delete_message": "Co chcesz usunąć?",
		"just_this_message": "Tylko tę wiadomość",
		"this_and_subsequent": "Tę i wszystkie kolejne wiadomości"
	},
	"errors": {
		"invalid_mcp_config": "Nieprawidłowy format konfiguracji MCP projektu",
		"invalid_mcp_settings_format": "Nieprawidłowy format JSON ustawień MCP. Upewnij się, że Twoje ustawienia są zgodne z poprawnym formatem JSON.",
		"invalid_mcp_settings_syntax": "Nieprawidłowy format JSON ustawień MCP. Sprawdź, czy w pliku ustawień nie ma błędów składniowych.",
		"invalid_mcp_settings_validation": "Nieprawidłowy format ustawień MCP: {{errorMessages}}",
		"failed_initialize_project_mcp": "Nie udało się zainicjować serwera MCP projektu: {{error}}",
		"invalid_data_uri": "Nieprawidłowy format URI danych",
		"checkpoint_timeout": "Upłynął limit czasu podczas próby przywrócenia punktu kontrolnego.",
		"checkpoint_failed": "Nie udało się przywrócić punktu kontrolnego.",
		"no_workspace": "Najpierw otwórz folder projektu",
		"update_support_prompt": "Nie udało się zaktualizować komunikatu wsparcia",
		"reset_support_prompt": "Nie udało się zresetować komunikatu wsparcia",
		"enhance_prompt": "Nie udało się ulepszyć komunikatu",
		"get_system_prompt": "Nie udało się pobrać komunikatu systemowego",
		"search_commits": "Nie udało się wyszukać commitów",
		"save_api_config": "Nie udało się zapisać konfiguracji API",
		"create_api_config": "Nie udało się utworzyć konfiguracji API",
		"rename_api_config": "Nie udało się zmienić nazwy konfiguracji API",
		"load_api_config": "Nie udało się załadować konfiguracji API",
		"delete_api_config": "Nie udało się usunąć konfiguracji API",
		"list_api_config": "Nie udało się pobrać listy konfiguracji API",
		"update_server_timeout": "Nie udało się zaktualizować limitu czasu serwera",
		"create_mcp_json": "Nie udało się utworzyć lub otworzyć .roo/mcp.json: {{error}}",
		"hmr_not_running": "Lokalny serwer deweloperski nie jest uruchomiony, HMR nie będzie działać. Uruchom 'npm run dev' przed uruchomieniem rozszerzenia, aby włączyć HMR.",
		"retrieve_current_mode": "Błąd podczas pobierania bieżącego trybu ze stanu.",
		"failed_delete_repo": "Nie udało się usunąć powiązanego repozytorium lub gałęzi pomocniczej: {{error}}",
		"failed_remove_directory": "Nie udało się usunąć katalogu zadania: {{error}}",
		"custom_storage_path_unusable": "Niestandardowa ścieżka przechowywania \"{{path}}\" nie jest użyteczna, zostanie użyta domyślna ścieżka",
		"cannot_access_path": "Nie można uzyskać dostępu do ścieżki {{path}}: {{error}}"
	},
	"warnings": {
		"no_terminal_content": "Nie wybrano zawartości terminala",
		"missing_task_files": "Pliki tego zadania są brakujące. Czy chcesz usunąć je z listy zadań?"
	},
	"info": {
		"no_changes": "Nie znaleziono zmian.",
		"clipboard_copy": "Komunikat systemowy został pomyślnie skopiowany do schowka",
		"history_cleanup": "Wyczyszczono {{count}} zadań z brakującymi plikami z historii.",
		"mcp_server_restarting": "Ponowne uruchamianie serwera MCP {{serverName}}...",
		"mcp_server_connected": "Serwer MCP {{serverName}} połączony",
		"mcp_server_deleted": "Usunięto serwer MCP: {{serverName}}",
		"mcp_server_not_found": "Serwer \"{{serverName}}\" nie znaleziony w konfiguracji",
<<<<<<< HEAD
		"settings_imported": "Ustawienia zostały pomyślnie zaimportowane."
=======
		"custom_storage_path_set": "Ustawiono niestandardową ścieżkę przechowywania: {{path}}",
		"default_storage_path": "Wznowiono używanie domyślnej ścieżki przechowywania"
>>>>>>> 0fd0800b
	},
	"answers": {
		"yes": "Tak",
		"no": "Nie",
		"cancel": "Anuluj",
		"remove": "Usuń",
		"keep": "Zachowaj"
	},
	"tasks": {
		"canceled": "Błąd zadania: Zostało zatrzymane i anulowane przez użytkownika.",
		"deleted": "Niepowodzenie zadania: Zostało zatrzymane i usunięte przez użytkownika."
	},
	"storage": {
		"prompt_custom_path": "Wprowadź niestandardową ścieżkę przechowywania dla historii konwersacji lub pozostaw puste, aby użyć lokalizacji domyślnej",
		"path_placeholder": "D:\\RooCodeStorage",
		"enter_absolute_path": "Wprowadź pełną ścieżkę (np. D:\\RooCodeStorage lub /home/user/storage)",
		"enter_valid_path": "Wprowadź prawidłową ścieżkę"
	},
	"input": {
		"task_prompt": "Co ma zrobić Roo?",
		"task_placeholder": "Wpisz swoje zadanie tutaj"
	}
}<|MERGE_RESOLUTION|>--- conflicted
+++ resolved
@@ -64,12 +64,9 @@
 		"mcp_server_connected": "Serwer MCP {{serverName}} połączony",
 		"mcp_server_deleted": "Usunięto serwer MCP: {{serverName}}",
 		"mcp_server_not_found": "Serwer \"{{serverName}}\" nie znaleziony w konfiguracji",
-<<<<<<< HEAD
-		"settings_imported": "Ustawienia zostały pomyślnie zaimportowane."
-=======
+		"settings_imported": "Ustawienia zostały pomyślnie zaimportowane.",
 		"custom_storage_path_set": "Ustawiono niestandardową ścieżkę przechowywania: {{path}}",
 		"default_storage_path": "Wznowiono używanie domyślnej ścieżki przechowywania"
->>>>>>> 0fd0800b
 	},
 	"answers": {
 		"yes": "Tak",
