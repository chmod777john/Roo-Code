import * as path from "path"
import fs from "fs/promises"

import NodeCache from "node-cache"

import { ContextProxy } from "../../../core/config/ContextProxy"
import { getCacheDirectoryPath } from "../../../shared/storagePathManager"
import { RouterName, ModelRecord } from "../../../shared/api"

import { getOpenRouterModels } from "./openrouter"
import { getRequestyModels } from "./requesty"
import { getGlamaModels } from "./glama"
import { getUnboundModels } from "./unbound"
import { getLiteLLMModels } from "./litellm"

const memoryCache = new NodeCache({ stdTTL: 5 * 60, checkperiod: 5 * 60 })

async function writeModels(router: RouterName, data: ModelRecord) {
	const filename = `${router}_models.json`
	const cacheDir = await getCacheDirectoryPath(ContextProxy.instance.globalStorageUri.fsPath)
	await fs.writeFile(path.join(cacheDir, filename), JSON.stringify(data))
}

/**
 * Get models from the cache or fetch them from the provider and cache them.
 * There are two caches:
 * 1. Memory cache - This is a simple in-memory cache that is used to store models for a short period of time.
 * 2. File cache - This is a file-based cache that is used to store models for a longer period of time.
 *
 * @param router - The router to fetch models from.
 * @param apiKey - Optional API key for the provider.
 * @param baseUrl - Optional base URL for the provider (currently used only for LiteLLM).
 * @returns The models from the cache or the fetched models.
 */
export const getModels = async (
	router: RouterName,
	apiKey: string | undefined = undefined,
	baseUrl: string | undefined = undefined,
): Promise<ModelRecord> => {
<<<<<<< HEAD
	// If this call is meant for a refresh (indicated by apiKey/baseUrl for specific routers),
	// the memory cache should have been flushed by the caller (e.g., webviewMessageHandler).
	// Otherwise, for general calls, check memory cache first.
	const modelsFromMemory = memoryCache.get<ModelRecord>(router)
	if (modelsFromMemory) {
		return modelsFromMemory
=======
	let models = memoryCache.get<ModelRecord>(router)

	if (models) {
		// console.log(`[getModels] NodeCache hit for ${router} -> ${Object.keys(models).length}`)
		return models
	}

	switch (router) {
		case "openrouter":
			models = await getOpenRouterModels()
			break
		case "requesty":
			// Requesty models endpoint requires an API key for per-user custom policies
			models = await getRequestyModels(apiKey)
			break
		case "glama":
			models = await getGlamaModels()
			break
		case "unbound":
			// Unbound models endpoint requires an API key to fetch application specific models
			models = await getUnboundModels(apiKey)
			break
		case "litellm":
			if (apiKey && baseUrl) {
				models = await getLiteLLMModels(apiKey, baseUrl)
			} else {
				models = {}
			}
			break
>>>>>>> d70d0c16
	}

	let fetchedModels: ModelRecord
	try {
		switch (router) {
			case "openrouter":
				fetchedModels = await getOpenRouterModels()
				break
			case "requesty":
				// Assuming getRequestyModels will throw if apiKey is needed and not provided or invalid.
				fetchedModels = await getRequestyModels(apiKey)
				break
			case "glama":
				fetchedModels = await getGlamaModels()
				break
			case "unbound":
				fetchedModels = await getUnboundModels()
				break
			case "litellm":
				if (!baseUrl || !apiKey) {
					// This case should ideally be handled by the caller if baseUrl is strictly required.
					// However, for robustness, if called without baseUrl for litellm, it would fail in getLiteLLMModels or here.
					throw new Error("Base URL and api key are required for LiteLLM models.")
				}
				fetchedModels = await getLiteLLMModels(apiKey || "", baseUrl)
				break
			default:
				// Ensures router is exhaustively checked if RouterName is a strict union
				const exhaustiveCheck: never = router
				throw new Error(`Unknown router: ${exhaustiveCheck}`)
		}

		// Cache the fetched models (even if empty, to signify a successful fetch with no models)
		memoryCache.set(router, fetchedModels)
		await writeModels(router, fetchedModels).catch((err) =>
			console.error(`[getModels] Error writing ${router} models to file cache:`, err),
		)
		return fetchedModels
	} catch (error) {
		// Log the error and re-throw it so the caller can handle it (e.g., show a UI message).
		console.error(`[getModels] Failed to fetch models for ${router}:`, error)

		throw error // Re-throw the original error to be handled by the caller.
	}
}

/**
 * Flush models memory cache for a specific router
 * @param router - The router to flush models for.
 */
export const flushModels = async (router: RouterName) => {
	memoryCache.del(router)
}<|MERGE_RESOLUTION|>--- conflicted
+++ resolved
@@ -6,6 +6,7 @@
 import { ContextProxy } from "../../../core/config/ContextProxy"
 import { getCacheDirectoryPath } from "../../../shared/storagePathManager"
 import { RouterName, ModelRecord } from "../../../shared/api"
+import { fileExistsAtPath } from "../../../utils/fs"
 
 import { getOpenRouterModels } from "./openrouter"
 import { getRequestyModels } from "./requesty"
@@ -19,6 +20,14 @@
 	const filename = `${router}_models.json`
 	const cacheDir = await getCacheDirectoryPath(ContextProxy.instance.globalStorageUri.fsPath)
 	await fs.writeFile(path.join(cacheDir, filename), JSON.stringify(data))
+}
+
+async function readModels(router: RouterName): Promise<ModelRecord | undefined> {
+	const filename = `${router}_models.json`
+	const cacheDir = await getCacheDirectoryPath(ContextProxy.instance.globalStorageUri.fsPath)
+	const filePath = path.join(cacheDir, filename)
+	const exists = await fileExistsAtPath(filePath)
+	return exists ? JSON.parse(await fs.readFile(filePath, "utf8")) : undefined
 }
 
 /**
@@ -37,61 +46,26 @@
 	apiKey: string | undefined = undefined,
 	baseUrl: string | undefined = undefined,
 ): Promise<ModelRecord> => {
-<<<<<<< HEAD
-	// If this call is meant for a refresh (indicated by apiKey/baseUrl for specific routers),
-	// the memory cache should have been flushed by the caller (e.g., webviewMessageHandler).
-	// Otherwise, for general calls, check memory cache first.
-	const modelsFromMemory = memoryCache.get<ModelRecord>(router)
-	if (modelsFromMemory) {
-		return modelsFromMemory
-=======
 	let models = memoryCache.get<ModelRecord>(router)
-
 	if (models) {
-		// console.log(`[getModels] NodeCache hit for ${router} -> ${Object.keys(models).length}`)
 		return models
 	}
 
-	switch (router) {
-		case "openrouter":
-			models = await getOpenRouterModels()
-			break
-		case "requesty":
-			// Requesty models endpoint requires an API key for per-user custom policies
-			models = await getRequestyModels(apiKey)
-			break
-		case "glama":
-			models = await getGlamaModels()
-			break
-		case "unbound":
-			// Unbound models endpoint requires an API key to fetch application specific models
-			models = await getUnboundModels(apiKey)
-			break
-		case "litellm":
-			if (apiKey && baseUrl) {
-				models = await getLiteLLMModels(apiKey, baseUrl)
-			} else {
-				models = {}
-			}
-			break
->>>>>>> d70d0c16
-	}
-
-	let fetchedModels: ModelRecord
 	try {
 		switch (router) {
 			case "openrouter":
-				fetchedModels = await getOpenRouterModels()
+				models = await getOpenRouterModels()
 				break
 			case "requesty":
-				// Assuming getRequestyModels will throw if apiKey is needed and not provided or invalid.
-				fetchedModels = await getRequestyModels(apiKey)
+				// Requesty models endpoint requires an API key for per-user custom policies
+				models = await getRequestyModels(apiKey)
 				break
 			case "glama":
-				fetchedModels = await getGlamaModels()
+				models = await getGlamaModels()
 				break
 			case "unbound":
-				fetchedModels = await getUnboundModels()
+				// Unbound models endpoint requires an API key to fetch application specific models
+				models = await getUnboundModels(apiKey)
 				break
 			case "litellm":
 				if (!baseUrl || !apiKey) {
@@ -99,7 +73,7 @@
 					// However, for robustness, if called without baseUrl for litellm, it would fail in getLiteLLMModels or here.
 					throw new Error("Base URL and api key are required for LiteLLM models.")
 				}
-				fetchedModels = await getLiteLLMModels(apiKey || "", baseUrl)
+				models = await getLiteLLMModels(apiKey || "", baseUrl)
 				break
 			default:
 				// Ensures router is exhaustively checked if RouterName is a strict union
@@ -108,11 +82,18 @@
 		}
 
 		// Cache the fetched models (even if empty, to signify a successful fetch with no models)
-		memoryCache.set(router, fetchedModels)
-		await writeModels(router, fetchedModels).catch((err) =>
+		memoryCache.set(router, models)
+		await writeModels(router, models).catch((err) =>
 			console.error(`[getModels] Error writing ${router} models to file cache:`, err),
 		)
-		return fetchedModels
+
+		try {
+			models = await readModels(router)
+			// console.log(`[getModels] read ${router} models from file cache`)
+		} catch (error) {
+			console.error(`[getModels] error reading ${router} models from file cache`, error)
+		}
+		return models || {}
 	} catch (error) {
 		// Log the error and re-throw it so the caller can handle it (e.g., show a UI message).
 		console.error(`[getModels] Failed to fetch models for ${router}:`, error)
@@ -121,10 +102,6 @@
 	}
 }
 
-/**
- * Flush models memory cache for a specific router
- * @param router - The router to flush models for.
- */
 export const flushModels = async (router: RouterName) => {
 	memoryCache.del(router)
 }