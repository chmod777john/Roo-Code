--- conflicted
+++ resolved
@@ -58,13 +58,10 @@
 	setCurrentApiConfigName: (value: string) => void
 	setListApiConfigMeta: (value: ApiConfigMeta[]) => void
 	onUpdateApiConfig: (apiConfig: ApiConfiguration) => void
-<<<<<<< HEAD
 	setSlackWebhookUrl: (value: string) => void
 	setSlackNotificationsEnabled: (value: boolean) => void
-=======
 	mode: Mode
 	setMode: (value: Mode) => void
->>>>>>> c7bfcf3e
 }
 
 export const ExtensionStateContext = createContext<ExtensionStateContextType | undefined>(undefined)
@@ -90,12 +87,9 @@
 		requestDelaySeconds: 5,
 		currentApiConfigName: 'default',
 		listApiConfigMeta: [],
-<<<<<<< HEAD
 		slackWebhookUrl: "",
 		slackNotificationsEnabled: false,
-=======
 		mode: codeMode,
->>>>>>> c7bfcf3e
 	})
 	const [didHydrateState, setDidHydrateState] = useState(false)
 	const [showWelcome, setShowWelcome] = useState(false)
@@ -260,7 +254,7 @@
 		setCurrentApiConfigName: (value) => setState((prevState) => ({ ...prevState, currentApiConfigName: value })),
 		setListApiConfigMeta,
 		onUpdateApiConfig,
-<<<<<<< HEAD
+		setMode: (value: Mode) => setState((prevState) => ({ ...prevState, mode: value })),,
 		setSlackWebhookUrl: (value) => {
 			setState((prevState) => ({ ...prevState, slackWebhookUrl: value }))
 			vscode.postMessage({ type: "slackWebhookUrl", text: value })
@@ -269,9 +263,6 @@
 			setState((prevState) => ({ ...prevState, slackNotificationsEnabled: value }))
 			vscode.postMessage({ type: "slackNotificationsEnabled", bool: value })
 		}
-=======
-		setMode: (value: Mode) => setState((prevState) => ({ ...prevState, mode: value })),
->>>>>>> c7bfcf3e
 	}
 
 	return <ExtensionStateContext.Provider value={contextValue}>{children}</ExtensionStateContext.Provider>
