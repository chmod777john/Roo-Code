--- conflicted
+++ resolved
@@ -615,7 +615,6 @@
 		"customArn": "कस्टम ARN",
 		"useCustomArn": "कस्टम ARN का उपयोग करें..."
 	},
-<<<<<<< HEAD
 	"diagnostics": {
 		"description": "Configure how workspace diagnostics (errors and warnings) are included in the AI's context",
 		"includeDiagnostics": {
@@ -630,9 +629,7 @@
 			"label": "Diagnostics filter",
 			"description": "Filter diagnostics by source and code (e.g., 'eslint', 'typescript', 'dart Error'). Leave empty to include all diagnostics"
 		}
-	}
-=======
+	},
 	"includeMaxOutputTokens": "अधिकतम आउटपुट टोकन शामिल करें",
 	"includeMaxOutputTokensDescription": "API अनुरोधों में अधिकतम आउटपुट टोकन पैरामीटर भेजें। कुछ प्रदाता इसका समर्थन नहीं कर सकते हैं।"
->>>>>>> 2e2f83be
 }